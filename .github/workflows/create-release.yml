name: Create Release & Publish

on:
  workflow_dispatch:
    inputs:
      version:
        description: "Tag to be created, in the form X.Y.Z"
        required: true
        type: string

# OIDC is needed for PyPI Trusted Publishing
permissions:
  contents: write
  packages: read
  id-token: write

jobs:
  build-and-release:
    runs-on: ubuntu-latest

    steps:
<<<<<<< HEAD
=======
      - name: Validate version format
        env:
          VERSION: ${{ inputs.version }}
        run: |
          if [[ ! "$VERSION" =~ ^[0-9]+\.[0-9]+\.[0-9]+$ ]]; then
            echo "Invalid version format. Use X.Y.Z"
            exit 1
          fi

>>>>>>> e4ed5310
      # Check if the user is a member of the Giskard-AI organization
      - name: Check if organization member
        uses: JamesSingleton/is-organization-member@311430b0670cdec4036e721029b78018236a0b74 # 1.1.0
        id: is_organization_member
        with:
          organization: Giskard-AI
          username: ${{ github.actor }}
          token: ${{ secrets.GITHUB_TOKEN }}

      - name: Interrupt job if user is not a member of Giskard-AI
        if: ${{ steps.is_organization_member.outputs.result == 'false' }}
        shell: bash
        run: |
          echo "Job failed because user is not a member of Giskard-AI."
          exit 1

      - name: Validate version format
        env:
          VERSION_INPUT: ${{ inputs.version }}
        run: |
          if [[ ! "$VERSION_INPUT" =~ ^[0-9]+\.[0-9]+\.[0-9]+$ ]]; then
            echo "Invalid version format. Use X.Y.Z"
            exit 1
          fi

      # Checkout the repository
      - name: Checkout repository
        uses: actions/checkout@93cb6efe18208431cddfb8368fd83d5badbf9bfd # v5
        with:
          fetch-depth: 0         # ensure tags are available
          fetch-tags: true
          ref: main
          token: ${{ secrets.GITHUB_TOKEN }}

      - name: Prepare version env
        env:
<<<<<<< HEAD
          VERSION_INPUT: ${{ inputs.version }}
        run: |
          VERSION_NAME="v${VERSION_INPUT}"
=======
          VERSION: ${{ inputs.version }}
        run: |
          VERSION_NAME="v$VERSION"
>>>>>>> e4ed5310
          VERSION_NUMBER="${VERSION_NAME:1}"
          echo "VERSION_NUMBER=${VERSION_NUMBER}" >> $GITHUB_ENV
          echo "VERSION_NAME=${VERSION_NAME}" >> $GITHUB_ENV
          # Fail if tag already exists remotely or locally
          if git rev-parse -q --verify "refs/tags/${VERSION_NAME}" >/dev/null; then
            echo "Tag ${VERSION_NAME} already exists."
            exit 1
          fi
          if git ls-remote --tags origin | grep -q "refs/tags/${VERSION_NAME}$"; then
            echo "Remote tag ${VERSION_NAME} already exists."
            exit 1
          fi

      # Install uv
      - name: Install uv
        uses: astral-sh/setup-uv@d0cc045d04ccac9d8b7881df0226f9e82c39688e # v6

      # Small helper to edit pyproject
      - name: Install toml-cli
        run: uv tool install toml-cli

      # Update project version in pyproject.toml
      - name: Update project version
        run: toml set --toml-path pyproject.toml project.version "${{ env.VERSION_NUMBER }}"

      - name: Configure git author
        run: |
          git config --global user.name 'BotReleaser'
          git config --global user.email 'bot.releaser@users.noreply.github.com'

      - name: Commit version bump & tag
        run: |
          git add pyproject.toml
          if git diff --cached --quiet; then
            echo "No version change detected in pyproject.toml; aborting."
            exit 1
          fi
          git commit -m "Release ${{ env.VERSION_NAME }}: bump version to ${{ env.VERSION_NUMBER }}"
          git tag -a "${{ env.VERSION_NAME }}" -m "Release ${{ env.VERSION_NAME }}"
          git push origin main
          git push origin "${{ env.VERSION_NAME }}"

      # (Optional) lock env exactly as declared
      - name: Install dependencies
        run: uv sync --frozen --all-extras --dev

      - name: Build package (sdist + wheel)
        run: uv build

      - name: Verify artifacts exist
        run: |
          ls -l dist
          shopt -s nullglob
          files=(dist/*.tar.gz dist/*.whl)
          if [ ${#files[@]} -eq 0 ]; then
            echo "No distribution files found in dist/"
            exit 1
          fi

      # --- PUBLISH VIA TRUSTED PUBLISHING (OIDC) ---
      - name: Publish to PyPI (if selected)
        uses: pypa/gh-action-pypi-publish@release/v1

      - name: Create GitHub Release
        uses: softprops/action-gh-release@5be0e66d93ac7ed76da52eca8bb058f665c3a5fe # v2
        with:
          tag_name: ${{ env.VERSION_NAME }}
          fail_on_unmatched_files: true
          generate_release_notes: true
          files: |
            dist/*.tar.gz
            dist/*.whl<|MERGE_RESOLUTION|>--- conflicted
+++ resolved
@@ -19,18 +19,6 @@
     runs-on: ubuntu-latest
 
     steps:
-<<<<<<< HEAD
-=======
-      - name: Validate version format
-        env:
-          VERSION: ${{ inputs.version }}
-        run: |
-          if [[ ! "$VERSION" =~ ^[0-9]+\.[0-9]+\.[0-9]+$ ]]; then
-            echo "Invalid version format. Use X.Y.Z"
-            exit 1
-          fi
-
->>>>>>> e4ed5310
       # Check if the user is a member of the Giskard-AI organization
       - name: Check if organization member
         uses: JamesSingleton/is-organization-member@311430b0670cdec4036e721029b78018236a0b74 # 1.1.0
@@ -67,15 +55,9 @@
 
       - name: Prepare version env
         env:
-<<<<<<< HEAD
           VERSION_INPUT: ${{ inputs.version }}
         run: |
           VERSION_NAME="v${VERSION_INPUT}"
-=======
-          VERSION: ${{ inputs.version }}
-        run: |
-          VERSION_NAME="v$VERSION"
->>>>>>> e4ed5310
           VERSION_NUMBER="${VERSION_NAME:1}"
           echo "VERSION_NUMBER=${VERSION_NUMBER}" >> $GITHUB_ENV
           echo "VERSION_NAME=${VERSION_NAME}" >> $GITHUB_ENV
